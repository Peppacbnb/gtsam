--- conflicted
+++ resolved
@@ -150,7 +150,6 @@
       discrete_factor_idxs.push_back(i);
     }
   }
-<<<<<<< HEAD
   std::cout << "Original Joint Prob:" << std::endl;
   std::cout << discreteProbs.nrAssignments() << std::endl;
   discreteProbs.print();
@@ -161,11 +160,6 @@
   prunedDiscreteProbs.print();
   std::cout << "\n\n\n";
   gttoc_(HybridBayesNet_PruneDiscreteConditionals);
-=======
-
-  const DecisionTreeFactor prunedDiscreteProbs =
-      discreteProbs.prune(maxNrLeaves);
->>>>>>> 19c39397
 
   // Eliminate joint probability back into conditionals
   DiscreteFactorGraph dfg{prunedDiscreteProbs};
