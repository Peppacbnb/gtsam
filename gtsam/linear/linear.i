--- conflicted
+++ resolved
@@ -510,13 +510,8 @@
   GaussianConditional(size_t key, gtsam::Vector d, gtsam::Matrix R, size_t name1, gtsam::Matrix S,
                       size_t name2, gtsam::Matrix T,
                       const gtsam::noiseModel::Diagonal* sigmas);
-<<<<<<< HEAD
-  GaussianConditional(const std::vector<std::pair<gtsam::Key, Matrix>> terms,
-                      size_t nrFrontals, Vector d,
-=======
-  GaussianConditional(const vector<std::pair<gtsam::Key, gtsam::Matrix>> terms,
+  GaussianConditional(const std::vector<std::pair<gtsam::Key, gtsam::Matrix>> terms,
                       size_t nrFrontals, gtsam::Vector d,
->>>>>>> a9cf4a07
                       const gtsam::noiseModel::Diagonal* sigmas);
 
   // Constructors with no noise model
