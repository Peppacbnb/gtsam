--- conflicted
+++ resolved
@@ -96,7 +96,6 @@
   template<class FACTOR>
   static Ordering ColamdConstrainedLast(const FactorGraph<FACTOR>& graph,
       const std::vector<Key>& constrainLast, bool forceOrder = false) {
-<<<<<<< HEAD
     return ColamdConstrainedLast(VariableIndex(graph), constrainLast,
         forceOrder);
   }
@@ -116,9 +115,9 @@
   /// VariableIndex, it is faster to use COLAMD(const VariableIndex&).  This function constrains
   /// the variables in \c constrainLast to the end of the ordering, and orders all other variables
   /// before in a fill-reducing ordering.  If \c forceOrder is true, the variables in \c
-  /// constrainLast will be ordered in the same order specified in the vector<Key> \c
-  /// constrainLast.   If \c forceOrder is false, the variables in \c constrainFirst will be
-  /// ordered after all the others, but will be rearranged by CCOLAMD to reduce fill-in as well.
+  /// constrainFirst will be ordered in the same order specified in the vector<Key> \c
+  /// constrainFirst.   If \c forceOrder is false, the variables in \c constrainFirst will be
+  /// ordered before all the others, but will be rearranged by CCOLAMD to reduce fill-in as well.
   template<class FACTOR>
   static Ordering ColamdConstrainedFirst(const FactorGraph<FACTOR>& graph,
       const std::vector<Key>& constrainFirst, bool forceOrder = false) {
@@ -131,44 +130,10 @@
   /// orders all other variables after in a fill-reducing ordering.  If \c forceOrder is true, the
   /// variables in \c constrainFirst will be ordered in the same order specified in the
   /// vector<Key> \c constrainFirst.   If \c forceOrder is false, the variables in \c
-  /// constrainFirst will be ordered after all the others, but will be rearranged by CCOLAMD to
+  /// constrainFirst will be ordered before all the others, but will be rearranged by CCOLAMD to
   /// reduce fill-in as well.
   static GTSAM_EXPORT Ordering ColamdConstrainedFirst(
       const VariableIndex& variableIndex,
-=======
-        return colamdConstrainedLast(VariableIndex(graph), constrainLast, forceOrder); }
-
-    /// Compute a fill-reducing ordering using constrained COLAMD from a VariableIndex.  This
-    /// function constrains the variables in \c constrainLast to the end of the ordering, and orders
-    /// all other variables before in a fill-reducing ordering.  If \c forceOrder is true, the
-    /// variables in \c constrainLast will be ordered in the same order specified in the vector<Key>
-    /// \c constrainLast.   If \c forceOrder is false, the variables in \c constrainLast will be
-    /// ordered after all the others, but will be rearranged by CCOLAMD to reduce fill-in as well.
-    static GTSAM_EXPORT Ordering colamdConstrainedLast(const VariableIndex& variableIndex,
-      const std::vector<Key>& constrainLast, bool forceOrder = false);
-
-    /// Compute a fill-reducing ordering using constrained COLAMD from a factor graph (see details
-    /// for note on performance).  This internally builds a VariableIndex so if you already have a
-    /// VariableIndex, it is faster to use COLAMD(const VariableIndex&).  This function constrains
-    /// the variables in \c constrainLast to the end of the ordering, and orders all other variables
-    /// before in a fill-reducing ordering.  If \c forceOrder is true, the variables in \c
-    /// constrainFirst will be ordered in the same order specified in the vector<Key> \c
-    /// constrainFirst.   If \c forceOrder is false, the variables in \c constrainFirst will be
-    /// ordered before all the others, but will be rearranged by CCOLAMD to reduce fill-in as well.
-    template<class FACTOR>
-    static Ordering colamdConstrainedFirst(const FactorGraph<FACTOR>& graph,
-      const std::vector<Key>& constrainFirst, bool forceOrder = false) {
-        return colamdConstrainedFirst(VariableIndex(graph), constrainFirst, forceOrder); }
-
-    /// Compute a fill-reducing ordering using constrained COLAMD from a VariableIndex.  This
-    /// function constrains the variables in \c constrainFirst to the front of the ordering, and
-    /// orders all other variables after in a fill-reducing ordering.  If \c forceOrder is true, the
-    /// variables in \c constrainFirst will be ordered in the same order specified in the
-    /// vector<Key> \c constrainFirst.   If \c forceOrder is false, the variables in \c
-    /// constrainFirst will be ordered before all the others, but will be rearranged by CCOLAMD to
-    /// reduce fill-in as well.
-    static GTSAM_EXPORT Ordering colamdConstrainedFirst(const VariableIndex& variableIndex,
->>>>>>> 8d5657cd
       const std::vector<Key>& constrainFirst, bool forceOrder = false);
 
   /// Compute a fill-reducing ordering using constrained COLAMD from a factor graph (see details
@@ -183,7 +148,6 @@
   template<class FACTOR>
   static Ordering ColamdConstrained(const FactorGraph<FACTOR>& graph,
       const FastMap<Key, int>& groups) {
-<<<<<<< HEAD
     return ColamdConstrained(VariableIndex(graph), groups);
   }
 
@@ -200,7 +164,7 @@
   /// Return a natural Ordering. Typically used by iterative solvers
   template<class FACTOR>
   static Ordering Natural(const FactorGraph<FACTOR> &fg) {
-    FastSet<Key> src = fg.keys();
+    KeySet src = fg.keys();
     std::vector<Key> keys(src.begin(), src.end());
     std::stable_sort(keys.begin(), keys.end());
     return Ordering(keys);
@@ -240,27 +204,6 @@
     default:
       throw std::runtime_error(
           "Ordering::Create error: called with unknown ordering type.");
-=======
-        return colamdConstrained(VariableIndex(graph), groups); }
-
-    /// Compute a fill-reducing ordering using constrained COLAMD from a VariableIndex.  In this
-    /// function, a group for each variable should be specified in \c groups, and each group of
-    /// variables will appear in the ordering in group index order.  \c groups should be a map from
-    /// Key to group index. The group indices used should be consecutive starting at 0, but may
-    /// appear in \c groups in arbitrary order.  Any variables not present in \c groups will be
-    /// assigned to group 0.  This function simply fills the \c cmember argument to CCOLAMD with the
-    /// supplied indices, see the CCOLAMD documentation for more information.
-    static GTSAM_EXPORT Ordering colamdConstrained(const VariableIndex& variableIndex,
-      const FastMap<Key, int>& groups);
-
-    /// Return a natural Ordering. Typically used by iterative solvers
-    template <class FACTOR>
-    static Ordering Natural(const FactorGraph<FACTOR> &fg) {
-      KeySet src = fg.keys();
-      std::vector<Key> keys(src.begin(), src.end());
-      std::stable_sort(keys.begin(), keys.end());
-      return Ordering(keys);
->>>>>>> 8d5657cd
     }
   }
 
@@ -282,7 +225,6 @@
   static GTSAM_EXPORT Ordering ColamdConstrained(
       const VariableIndex& variableIndex, std::vector<int>& cmember);
 
-<<<<<<< HEAD
   /** Serialization function */
   friend class boost::serialization::access;
   template<class ARCHIVE>
@@ -294,18 +236,5 @@
 /// traits
 template<> struct traits<Ordering> : public Testable<Ordering> {
 };
-=======
-
-    /** Serialization function */
-    friend class boost::serialization::access;
-    template<class ARCHIVE>
-    void serialize(ARCHIVE & ar, const unsigned int /*version*/) {
-      ar & BOOST_SERIALIZATION_BASE_OBJECT_NVP(Base);
-    }
-  };
-
-  /// traits
-  template<> struct traits<Ordering> : public Testable<Ordering> {};
->>>>>>> 8d5657cd
 
 }
