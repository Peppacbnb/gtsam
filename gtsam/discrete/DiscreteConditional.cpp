--- conflicted
+++ resolved
@@ -236,12 +236,9 @@
 
 /* ************************************************************************** */
 size_t DiscreteConditional::argmax(const DiscreteValues& parentsValues) const {
-<<<<<<< HEAD
   ADT pFS = choose(parentsValues, true);  // P(F|S=parentsValues)
 
   // Initialize
-=======
->>>>>>> 3d58ce56
   size_t maxValue = 0;
   double maxP = 0;
   DiscreteValues values = parentsValues;
