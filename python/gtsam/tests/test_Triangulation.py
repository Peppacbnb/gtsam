--- conflicted
+++ resolved
@@ -11,23 +11,13 @@
 # pylint: disable=no-name-in-module, invalid-name, no-member
 import unittest
 from typing import Iterable, List, Optional, Tuple, Union
-<<<<<<< HEAD
 
 import gtsam
 import numpy as np
 from gtsam import (Cal3_S2, Cal3Bundler, CameraSetCal3_S2,
                    CameraSetCal3Bundler, PinholeCameraCal3_S2,
-                   PinholeCameraCal3Bundler, Point2, Point3, Pose3, Rot3)
-=======
-import numpy as np
-
-import gtsam
-from gtsam import (Cal3_S2, Cal3Bundler, CameraSetCal3_S2,
-                   CameraSetCal3Bundler, PinholeCameraCal3_S2,
-                   PinholeCameraCal3Bundler, Point2, Point2Vector, Point3,
-                   Pose3, Pose3Vector, Rot3, TriangulationParameters,
-                   TriangulationResult)
->>>>>>> b1f441de
+                   PinholeCameraCal3Bundler, Point2, Point3, Pose3, Rot3,
+                   TriangulationParameters, TriangulationResult)
 from gtsam.utils.test_case import GtsamTestCase
 
 UPRIGHT = Rot3.Ypr(-np.pi / 2, 0.0, -np.pi / 2)
@@ -233,15 +223,15 @@
         z2 = camera2.project(self.landmark)
 
         cameras = CameraSetCal3_S2()
-        measurements = Point2Vector()
-
         cameras.append(camera1)
         cameras.append(camera2)
+
+        measurements = []
         measurements.append(z1)
         measurements.append(z2)
 
         landmarkDistanceThreshold = 10  # landmark is closer than that
-        # all default except landmarkDistanceThreshold: 
+        # all default except landmarkDistanceThreshold:
         params = TriangulationParameters(1.0, False, landmarkDistanceThreshold)
         actual: TriangulationResult = gtsam.triangulateSafe(
             cameras, measurements, params)
@@ -249,8 +239,8 @@
         self.assertTrue(actual.valid())
 
         landmarkDistanceThreshold = 4  # landmark is farther than that
-        params2 = TriangulationParameters(
-            1.0, False, landmarkDistanceThreshold)
+        params2 = TriangulationParameters(1.0, False,
+                                          landmarkDistanceThreshold)
         actual = gtsam.triangulateSafe(cameras, measurements, params2)
         self.assertTrue(actual.farPoint())
 
@@ -265,15 +255,17 @@
         measurements.append(z3 + Point2(10, -10))
 
         landmarkDistanceThreshold = 10  # landmark is closer than that
-        outlierThreshold = 100   # loose, the outlier is going to pass
-        params3 = TriangulationParameters(1.0, False, landmarkDistanceThreshold,
+        outlierThreshold = 100  # loose, the outlier is going to pass
+        params3 = TriangulationParameters(1.0, False,
+                                          landmarkDistanceThreshold,
                                           outlierThreshold)
         actual = gtsam.triangulateSafe(cameras, measurements, params3)
         self.assertTrue(actual.valid())
 
         # now set stricter threshold for outlier rejection
         outlierThreshold = 5  # tighter, the outlier is not going to pass
-        params4 = TriangulationParameters(1.0, False, landmarkDistanceThreshold,
+        params4 = TriangulationParameters(1.0, False,
+                                          landmarkDistanceThreshold,
                                           outlierThreshold)
         actual = gtsam.triangulateSafe(cameras, measurements, params4)
         self.assertTrue(actual.outlier())
